--- conflicted
+++ resolved
@@ -10,10 +10,6 @@
 #ifndef KLEE_KMODULE_H
 #define KLEE_KMODULE_H
 
-<<<<<<< HEAD
-=======
-
->>>>>>> 33db83e8
 #include "llvm/Analysis/Dominators.h"
 
 #include "klee/Config/Version.h"
@@ -36,10 +32,6 @@
 #endif
 }
 
-<<<<<<< HEAD
-
-=======
->>>>>>> 33db83e8
 namespace klee {
   struct Cell;
   class Executor;
@@ -50,7 +42,6 @@
   class KModule;
   template<class T> class ref;
 
-<<<<<<< HEAD
   typedef std::vector<unsigned> marker_path_t;
   typedef std::set<marker_path_t> marker_paths_t;
   typedef std::vector<const llvm::BasicBlock*> bb_path_t;
@@ -66,18 +57,6 @@
   };
 
   struct KFunction {
-=======
-
-typedef std::vector<unsigned> marker_path_t;
-typedef std::set<marker_path_t> marker_paths_t;
-typedef std::vector<const llvm::BasicBlock*> bb_path_t;
-typedef std::set<bb_path_t> bb_paths_t;
-typedef std::pair<const llvm::BasicBlock*,const llvm::BasicBlock*> CFGEdge;
-typedef std::set<CFGEdge> CFGEdges;
-typedef std::set<const llvm::BasicBlock*> BasicBlocks;
-
-struct KFunction {
->>>>>>> 33db83e8
     llvm::Function *function;
 
     unsigned numArgs, numRegisters;
@@ -92,7 +71,6 @@
     bool trackCoverage;
 
     unsigned fnID;
-<<<<<<< HEAD
 
     // loop analysis
     std::map<const llvm::BasicBlock*,KLoopInfo> loopInfo;
@@ -102,41 +80,22 @@
     std::map<const llvm::BasicBlock*,std::vector<unsigned> > mapMarkers;
     std::set<unsigned> majorMarkers;
     marker_paths_t m2m_paths;
-=======
-    std::map<const llvm::BasicBlock*,std::vector<unsigned> > mapMarkers;
-    std::set<unsigned> majorMarkers;
-    marker_paths_t m2m_paths;
-    llvm::DominatorTree domTree;
-    BasicBlocks loopHeaders;
-    CFGEdges backedges;
->>>>>>> 33db83e8
 
   private:
     KFunction(const KFunction&);
     KFunction &operator=(const KFunction&);
 
     void recurseAllSimplePaths(const llvm::BasicBlock *bb,
-<<<<<<< HEAD
                                std::set<const llvm::BasicBlock*> &visited,
-=======
-                               BasicBlocks &visited,
->>>>>>> 33db83e8
                                bb_path_t &path,
                                bb_paths_t &paths) const;
 
     void recurseAllSimpleCycles(const llvm::BasicBlock *bb,
                                 const llvm::BasicBlock *dst,
-<<<<<<< HEAD
                                 std::set<const llvm::BasicBlock*> &visited,
                                 bb_path_t &path,
                                 bb_paths_t &paths) const;
     
-=======
-                                BasicBlocks &visited,
-                                bb_path_t &path,
-                                bb_paths_t &paths) const;
-
->>>>>>> 33db83e8
     void translateBBPath2MarkerPath(const bb_path_t &bb_path, marker_path_t &marker_path) const;
 
   public:
@@ -144,7 +103,6 @@
     ~KFunction();
 
     unsigned getArgRegister(unsigned index) { return index; }
-<<<<<<< HEAD
     void findLoopHeaders();
     bool isLoopHeader(const llvm::BasicBlock *bb) const { return (loopInfo.find(bb) != loopInfo.end()); }
     bool isInLoop(const llvm::BasicBlock *hdr, const llvm::BasicBlock *bb) const;
@@ -154,20 +112,6 @@
     void addAllSimpleCycles(const llvm::BasicBlock *bb, bb_paths_t &paths) const;
     void setM2MPaths(const bb_paths_t &bb_paths);
     bool isMajorMarker(unsigned marker) const        { return majorMarkers.find(marker) != majorMarkers.end(); }
-=======
-
-    void findLoopHeaders();
-    bool isBackedge(const llvm::BasicBlock* src, const llvm::BasicBlock *dst) const
-      { CFGEdge edge(src, dst); return isBackedge(edge); }
-    bool isBackedge(const CFGEdge &edge) const
-      { return backedges.find(edge) != backedges.end(); }
-    void getSuccessorBBs(const llvm::BasicBlock *bb, BasicBlocks &successors) const;
-    void addAllSimplePaths(bb_paths_t &paths) const;
-    void addAllSimpleCycles(const llvm::BasicBlock *bb, bb_paths_t &paths) const;
-    void setM2MPaths(const bb_paths_t &paths);
-    bool isMajorMarker(unsigned marker)
-      { return majorMarkers.find(marker) != majorMarkers.end(); }
->>>>>>> 33db83e8
   };
 
 
