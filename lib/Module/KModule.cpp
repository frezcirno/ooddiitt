--- conflicted
+++ resolved
@@ -348,14 +348,24 @@
   // this to be linked in, it makes low level debugging much more
   // annoying.
 
+
   SmallString<128> LibPath(opts.LibraryDir);
-  llvm::sys::path::append(LibPath,
+  std::string intrinsicLib = "kleeRuntimeIntrinsic";
+  Expr::Width width = targetData->getPointerSizeInBits();
+
+  if (width == Expr::Int32) {
+    intrinsicLib += "-32";
+  } else if (width == Expr::Int64) {
+    intrinsicLib += "-64";
+  }
+
 #if LLVM_VERSION_CODE >= LLVM_VERSION(3,3)
-      "kleeRuntimeIntrinsic.bc"
+  intrinsicLib += ".bc";
 #else
-      "libkleeRuntimeIntrinsic.bca"
+  intrinsicLib += ".bca";
 #endif
-    );
+
+  llvm::sys::path::append(LibPath,intrinsicLib);
   module = linkWithLibrary(module, LibPath.str());
 
   // Add internal functions which are not used to check if instructions
@@ -554,19 +564,13 @@
       // and find all simple paths for cycles
       // beginning with each loop header
       bb_paths_t paths;
-<<<<<<< HEAD
       for (const auto pr : kf->loopInfo) {
         kf->addAllSimpleCycles(pr.first, paths);
-=======
-      for (const auto hdr : kf->loopHeaders) {
-        kf->addAllSimpleCycles(hdr, paths);
->>>>>>> 33db83e8
       }
 
       // create a list of bbs that belong to each cycle found above
       for (const auto path : paths) {
 
-<<<<<<< HEAD
         const BasicBlock *hdr = path.front();
 
         assert(kf->isLoopHeader(hdr));
@@ -602,9 +606,6 @@
       // find all simple paths from entry to exit
       kf->addAllSimplePaths(paths);
 
-=======
-      // convert to marker-to-marker paths
->>>>>>> 33db83e8
       kf->setM2MPaths(paths);
     }
   }
@@ -869,7 +870,6 @@
     }
     if (m2m_path.size() > 0 && !isMajorMarker(m2m_path.back())) {
       m2m_paths.insert(m2m_path);
-<<<<<<< HEAD
     }
   }
 }
@@ -891,29 +891,6 @@
   }
 }
 
-=======
-    }
-  }
-}
-
-void KFunction::findLoopHeaders() {
-
-  domTree.runOnFunction(*function);
-
-  for (const BasicBlock &bb : *function) {
-
-    BasicBlocks successors;
-    getSuccessorBBs(&bb, successors);
-    for (const BasicBlock *succ : successors) {
-      if (domTree.dominates(succ, &bb)) {
-        loopHeaders.insert(succ);
-        backedges.insert(CFGEdge(&bb, succ));
-      }
-    }
-  }
-}
-
->>>>>>> 33db83e8
 void KFunction::getSuccessorBBs(const BasicBlock *bb, BasicBlocks &successors) const {
 
   successors.clear();
@@ -923,7 +900,6 @@
   }
 }
 
-<<<<<<< HEAD
 
 bool KFunction::isInLoop(const llvm::BasicBlock *hdr, const llvm::BasicBlock *bb) const {
 
@@ -947,6 +923,4 @@
     return info.exits.find(bb) != info.exits.end();
   }
   return false;
-}
-=======
->>>>>>> 33db83e8
+}